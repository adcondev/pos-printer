package pos

import (
	"fmt"
	"image"
	"log"

	"github.com/skip2/go-qrcode"

	"github.com/adcondev/pos-printer/encoding"
	"github.com/adcondev/pos-printer/escpos"
	"github.com/adcondev/pos-printer/escpos/barcode"
	"github.com/adcondev/pos-printer/imaging"

	"github.com/adcondev/pos-printer/connector"
	"github.com/adcondev/pos-printer/internal"
	"github.com/adcondev/pos-printer/profile"
)

// Protocol defines the printing protocol (Escpos, ZPL, PDF, etc.
type Protocol byte

const (
	// EscposProto defines the Escpos protocol
	EscposProto Protocol = iota
	// ZplProto defines the ZPL protocol
	ZplProto
	// PdfProto defines the PDF generation protocol
	PdfProto
)

// EscposPrinter implementa Printer usando Profile y Connector
type EscposPrinter struct {
	// Componentes obligatorios
	Connector connector.Connector
	Profile   *profile.Escpos

	// Commands
	Escpos *escpos.Protocol

	// Command Types
	// PrintDataInPageMode *escpos.TextCommands

	// Protocolo activo
	protocolType Protocol

	// Opcional: Estado interno
	initialized     escpos.PrinterInitiated
	activeFont      escpos.Font
	activeAlignment escpos.Alignment
	activeUnderline escpos.UnderlineMode
	activeCharset   encoding.CharacterSet
	activeEmphasis  escpos.EmphasizedMode
}

var protoMap = map[Protocol]string{
	EscposProto: "Escpos",
	// types.ZplProto:    "ZPL",
	// types.PdfProto:    "PDF",
}

// NewPrinter crea una nueva impresora genérica
func NewPrinter(proto Protocol, conn connector.Connector, prof *profile.Escpos) (*EscposPrinter, error) {
	protoType, ok := protoMap[proto]
	if !ok {
		return nil, fmt.Errorf("not defined protocol: %d", proto)
	}
	if conn == nil {
		return nil, fmt.Errorf("el conector no puede ser nil")
	}
	if prof == nil {
		return nil, fmt.Errorf("el perfil no puede ser nil")
	}

	printer := &EscposPrinter{
		Connector:       conn,
		Profile:         prof,
		initialized:     false,
		activeFont:      escpos.FontA,
		activeAlignment: escpos.AlignLeft,
		activeUnderline: escpos.UnderNone,
		activeCharset:   prof.DefaultCharSet,
		activeEmphasis:  escpos.EmphasizedOff,
		protocolType:    proto,
	}

	switch protoMap[proto] {
	case "Escpos":
		printer.Escpos = escpos.NewEscposProtocol()
	case "ZPL":
		// printer.zpl = zpl.NewZPLProtocol()
		return nil, fmt.Errorf("protocol %s not released yet", protoType)
	case "PDF":
		// printer.pdf = pdf.NewPDFProtocol()
	default:
		return nil, fmt.Errorf("protocol %s not released yet", protoType)
	}

	return printer, nil
}

// GetProfile devuelve el perfil de la impresora
func (ep *EscposPrinter) GetProfile() *profile.Escpos {
	return ep.Profile
}

// SetProfile establece un nuevo perfil
func (ep *EscposPrinter) SetProfile(newProfile *profile.Escpos) {
	ep.Profile = newProfile
}

// === Aux ===

// hasProtocol verifica si algún protocolo está configurado
func (ep *EscposPrinter) hasProtocol() bool {
	_, ok := protoMap[ep.protocolType]
	return ok
}

// GetProtocolName devuelve el nombre del protocolo activo
func (ep *EscposPrinter) GetProtocolName() string {
	if !ep.hasProtocol() {
		return "Unknown Protocol"
	}
	return protoMap[ep.protocolType]
}

// === Implementación de la interfaz Printer ===

// Initialize inicializa la impresora
func (ep *EscposPrinter) Initialize() error {
	var cmd []byte
	switch protoMap[ep.protocolType] {
	case "Escpos":
		cmd = ep.Escpos.InitializePrinter()
	case "ZPL":
		// cmd := p.ZPL.InitializePrinter()
	case "PDF":
		// cmd := p.PDF.InitializePrinter()
	default:
		return fmt.Errorf("protocol %s not implemented", protoMap[ep.protocolType])
	}

	_, err := ep.Connector.Write(cmd)
	if err == nil {
		ep.initialized = true
	}
	return err
}

// Close cierra la conexión con la impresora
func (ep *EscposPrinter) Close() error {
	// Primero enviar comandos de cierre del protocolo
	// cerrar el conector
	return ep.Connector.Close()
}

// SetJustification establece la alineación del texto
func (ep *EscposPrinter) SetJustification(alignment escpos.Alignment) error {
	var cmd []byte
	var err error
	switch protoMap[ep.protocolType] {
	case "Escpos":
		cmd, err = ep.Escpos.SetJustification(alignment)
		if err != nil {
			return fmt.Errorf("error al establecer alineación: %w", err)
		}
	case "ZPL":
		// ZPL
	case "PDF":
		// PDF
	default:
		return fmt.Errorf("protocol %s not implemented", protoMap[ep.protocolType])
	}

	_, err = ep.Connector.Write(cmd)
	if err != nil {
		return fmt.Errorf("error al establecer alineación: %w", err)
	}
	ep.activeAlignment = alignment

	return err
}

// SetFont establece la fuente
func (ep *EscposPrinter) SetFont(font escpos.Font) error {
	var cmd []byte
	var err error
	switch protoMap[ep.protocolType] {
	case "Escpos":
		cmd, err = ep.Escpos.SelectCharacterFont(font)
		if err != nil {
			return err
		}
	case "ZPL":
		// ZPL
	case "PDF":
		// PDF
	default:
		return fmt.Errorf("protocol %s not implemented", protoMap[ep.protocolType])
	}

	_, err = ep.Connector.Write(cmd)
	if err != nil {
		return fmt.Errorf("error al establecer fuente: %w", err)
	}
	ep.activeFont = font

	return err
}

// SetEmphasis activa/desactiva negrita
func (ep *EscposPrinter) SetEmphasis(on escpos.EmphasizedMode) error {
	var cmd []byte
	var err error
	switch protoMap[ep.protocolType] {
	case "Escpos":
		cmd, err = ep.Escpos.TurnEmphasizedMode(on)
		if err != nil {
			return fmt.Errorf("escpos: error al establecer negrita: %w", err)
		}
	case "ZPL":
		// ZPL
	case "PDF":
		// PDF
	default:
		return fmt.Errorf("protocol %s not implemented", protoMap[ep.protocolType])
	}

	_, err = ep.Connector.Write(cmd)
	if err != nil {
		return fmt.Errorf("error al establecer negrita: %w", err)
	}
	ep.activeEmphasis = on
	return err
}

// SetDoubleStrike activa/desactiva doble golpe
func (ep *EscposPrinter) SetDoubleStrike(on bool) error {

	cmd := ep.Escpos.SetDoubleStrike(on)
	_, err := ep.Connector.Write(cmd)
	return err
}

// SetUnderline configura el subrayado
func (ep *EscposPrinter) SetUnderline(underline escpos.UnderlineMode) error {
	cmd, err := ep.Escpos.TurnUnderlineMode(underline)
	if err != nil {
		return fmt.Errorf("underline mode error: %w", err)
	}
	_, err = ep.Connector.Write(cmd)
	return err
}

// SetCharacterSet cambia el juego de caracteres activo
func (ep *EscposPrinter) SetCharacterSet(charsetCode encoding.CharacterSet) error {
	// Verificar que el charset esté soportado por el perfil
	supported := false
	for _, cs := range ep.GetSupportedCharsets() {
		if cs == charsetCode {
			supported = true
			break
		}
	}

	if !supported {
		return fmt.Errorf("el cáracter set %d no está soportado en el perfil de la impresora", charsetCode)
	}

	// Enviar comando al protocolo
	cmd, err := ep.Escpos.SelectCharacterTable(charsetCode)
	if err != nil {
		return fmt.Errorf("error al generar comando de cambio de charset: %w", err)
	}
	if _, err = ep.Connector.Write(cmd); err != nil {
		return err
	}

	// Actualizar el charset activo en el perfil
	ep.activeCharset = charsetCode

	return nil
}

// Print imprime texto con codificación apropiada
func (ep *EscposPrinter) Print(str string) error {
	// Codificar usando el charset activo del perfil
	encoded, err := encoding.EncodeString(str, ep.activeCharset)
	if err != nil {
		// Fallback: intentar con el charset por defecto
		log.Printf("Error codificando con charset %d, volviendo a default: %v",
			ep.activeCharset, err)
		encoded, err = encoding.EncodeString(str, ep.Profile.DefaultCharSet)
		if err != nil {
			return fmt.Errorf("fallo al codificar texto %s: %w", str, err)
		}
	}

	// Enviar al protocolo como bytes raw
	cmd, err := ep.Escpos.Print.Text(string(encoded))
	if err != nil {
		return fmt.Errorf("error al generar comando de impresión: %w", err)
	}
	_, err = ep.Connector.Write(cmd)
	if err != nil {
		return fmt.Errorf("error al enviar comando de impresión: %v", err)
	}
	return nil
}

// TextLn imprime texto con salto de línea
func (ep *EscposPrinter) TextLn(str string) error {
	// Similar a PrintDataInPageMode pero agregando LF
	encoded, err := encoding.EncodeString(str+"\n", ep.activeCharset)
	if err != nil {
		log.Printf("trying default... failed to encode text \"%s\": %v", str, encoding.Registry[ep.activeCharset].Name)
		encoded, err = encoding.EncodeString(str+"\n", ep.Profile.DefaultCharSet)
		if err != nil {
			log.Printf("failed to encode text \"%s\": %v", str, encoding.Registry[ep.Profile.DefaultCharSet].Name)
			return err
		}
	}

	// El protocolo agrega el LF
	cmd, err := ep.Escpos.Print.Text(string(encoded))
	if err != nil {
		return fmt.Errorf("failed to generate print command: %w", err)
	}
	_, err = ep.Connector.Write(cmd)
	if err != nil {
		return fmt.Errorf("failed to send print command: %v", err)
	}
	return err
}

// Cut corta el papel
func (ep *EscposPrinter) Cut(mode escpos.CutPaper) error {
	cmd, err := ep.Escpos.Cut(mode) // 0 lines feed antes del corte
	if err != nil {
		return fmt.Errorf("error al generar comando de corte: %w", err)
	}
	_, err = ep.Connector.Write(cmd)
	return err
}

// Feed alimenta papel
func (ep *EscposPrinter) Feed(lines byte) error {
	cmd := ep.Escpos.Print.PrintAndFeedPaper(lines)
	_, err := ep.Connector.Write(cmd)
	return err
}

// PrintImageOptions contiene opciones para imprimir imágenes
type PrintImageOptions struct {
	Density    escpos.Density
	DitherMode imaging.DitherMode
	Threshold  uint8
	Width      int
}

// DefaultPrintImageOptions devuelve opciones por defecto
func DefaultPrintImageOptions() PrintImageOptions {
	return PrintImageOptions{
		Density:    escpos.DensitySingle,
		DitherMode: imaging.DitherNone,
		Threshold:  128,
		Width:      256,
	}
}

// PrintImage imprime una imagen con opciones por defecto
func (ep *EscposPrinter) PrintImage(img image.Image) error {
	opts := DefaultPrintImageOptions()
	return ep.PrintImageWithOptions(img, opts)
}

// PrintImageWithOptions imprime una imagen con opciones específicas
func (ep *EscposPrinter) PrintImageWithOptions(img image.Image, opts PrintImageOptions) error {
	// Verificar soporte de imágenes
	if !ep.Profile.HasImageSupport() {
		return fmt.Errorf("printer %s does not support images", ep.Profile.ModelInfo())
	}

	// Crear PrintRasterBitImage
	resizedImg := imaging.ResizeToWidth(img, opts.Width, ep.Profile.DotsPerLine)
	printImg := imaging.NewPrintImage(resizedImg, opts.DitherMode)
	printImg.Threshold = opts.Threshold

	// Aplicar dithering si se especificó
	if opts.DitherMode != imaging.DitherNone {
		if err := printImg.ApplyDithering(opts.DitherMode); err != nil {
			return fmt.Errorf("failed to apply dithering: %w", err)
		}
	}

	// Generar comandos
	cmd, err := ep.Escpos.PrintRasterBitImage(printImg, opts.Density)
	if err != nil {
		return fmt.Errorf("failed to generate imaging commands: %w", err)
	}

	// Enviar a la impresora
	_, err = ep.Connector.Write(cmd)
	return err
}

// PrintImageFromFile opens and prints an image from a file
func (ep *EscposPrinter) PrintImageFromFile(filename string) error {
	file, err := internal.SafeOpen(filename)
	if err != nil {
		return fmt.Errorf("failed to open imaging file: %w", err)
	}
	defer func() {
		if cerr := file.Close(); cerr != nil {
			log.Printf("printer: error al cerrar imagen: %s", cerr)
		}
	}()

	img, _, err := image.Decode(file)
	if err != nil {
		return fmt.Errorf("failed to decode imaging: %w", err)
	}
	return ep.PrintImage(img)
}

// GetSupportedCharsets returns the character sets supported by the printer profile
func (ep *EscposPrinter) GetSupportedCharsets() []encoding.CharacterSet {
	// Retorna los juegos de caracteres soportados por el perfil
	return ep.Profile.CharacterSets
}

// CancelKanjiMode deactivates Kanji mode
func (ep *EscposPrinter) CancelKanjiMode() error {
	// Enviar comando para cancelar modo Kanji
	cmd := ep.Escpos.CancelKanjiMode()
	_, err := ep.Connector.Write(cmd)
	return err
}

// PrintQR imprime un código QR con datos, versión y nivel de corrección de errores
func (ep *EscposPrinter) PrintQR(
	data string,
	model escpos.QRModel,
	ecLevel escpos.QRErrorCorrection,
	moduleSize escpos.QRModuleSize,
	size int,
) error {
	// Verificar soporte
	if !ep.Profile.SupportsQR && ep.Profile.HasImageSupport() {
		log.Printf("El perfil no soporta QR nativo, usando imagen como fallback")
		// Fallback a imagen
		qrCode, err := qrcode.New(data, qrcode.RecoveryLevel(ecLevel))
		if err != nil {
			return fmt.Errorf("error al generar QR desde imagen: %w", err)
		}
		if size <= 0 {
			return fmt.Errorf("tamaño inválido para QR: %d", size)
		}
		qrImage := qrCode.Image(size)
		return ep.PrintImage(qrImage)
	}

	// Usar el comando nativo
	cmdLines, err := ep.Escpos.PrintQR(data, model, moduleSize, ecLevel)
	if err != nil {
		return fmt.Errorf("error al generar QR: %w", err)
	}

	for _, cmd := range cmdLines {
		_, err = ep.Connector.Write(cmd)
		if err != nil {
			return fmt.Errorf("error al enviar QR a la impresora: %w", err)
		}
	}

	return err
}

<<<<<<< HEAD
func (ep *EscposPrinter) PrintBarcode(symbol barcode.Symbology, data string) error {
	cmd, err := ep.Escpos.Barcode.PrintBarcode(symbol, []byte(data))
	if err != nil {
		return fmt.Errorf("error al generar código de barras: %w", err)
	}
	_, err = ep.Connector.Write(cmd)
	if err != nil {
		return fmt.Errorf("error al enviar código de barras a la impresora: %w", err)
	}
	return nil
}

func (ep *EscposPrinter) SetBarcodeHRIPosition(position barcode.HRIPosition) error {
	cmd, err := ep.Escpos.Barcode.SelectHRICharacterPosition(position)
	if err != nil {
		return fmt.Errorf("error al generar comando de posición HRI: %w", err)
	}
	_, err = ep.Connector.Write(cmd)
	if err != nil {
		return fmt.Errorf("error al enviar comando de posición HRI a la impresora: %w", err)
	}
	return nil
}

func (ep *EscposPrinter) SetBarcodeHeight(height barcode.Height) error {
	cmd, err := ep.Escpos.Barcode.SetBarcodeHeight(height)
	if err != nil {
		return fmt.Errorf("error al generar comando de altura de código de barras: %w", err)
	}
	_, err = ep.Connector.Write(cmd)
	if err != nil {
		return fmt.Errorf("error al enviar comando de altura de código de barras a la impresora: %w", err)
	}
	return nil
}

func (ep *EscposPrinter) SetBarcodeWidth(width barcode.Width) error {
	cmd, err := ep.Escpos.Barcode.SetBarcodeWidth(width)
	if err != nil {
		return fmt.Errorf("error al generar comando de ancho de código de barras: %w", err)
	}
	_, err = ep.Connector.Write(cmd)
	if err != nil {
		return fmt.Errorf("error al enviar comando de ancho de código de barras a la impresora: %w", err)
	}
	return nil
=======
// SetTextSize sets the text size, width and height multipliers.
// 0 = 1x (Normal size),
// 1 = 2x (Double size),
// 2 = 3x (Triple size),
// 7 = 8x (Maximum size)
func (p *EscposPrinter) SetTextSize(widthMultiplier, heightMultiplier int) error {
	command := p.Escpos.SetTextSize(widthMultiplier, heightMultiplier)
	_, err := p.Connector.Write(command)
	return err
>>>>>>> f2384131
}

// Implementar el resto de métodos que necesites<|MERGE_RESOLUTION|>--- conflicted
+++ resolved
@@ -477,7 +477,6 @@
 	return err
 }
 
-<<<<<<< HEAD
 func (ep *EscposPrinter) PrintBarcode(symbol barcode.Symbology, data string) error {
 	cmd, err := ep.Escpos.Barcode.PrintBarcode(symbol, []byte(data))
 	if err != nil {
@@ -524,7 +523,6 @@
 		return fmt.Errorf("error al enviar comando de ancho de código de barras a la impresora: %w", err)
 	}
 	return nil
-=======
 // SetTextSize sets the text size, width and height multipliers.
 // 0 = 1x (Normal size),
 // 1 = 2x (Double size),
@@ -534,7 +532,6 @@
 	command := p.Escpos.SetTextSize(widthMultiplier, heightMultiplier)
 	_, err := p.Connector.Write(command)
 	return err
->>>>>>> f2384131
 }
 
 // Implementar el resto de métodos que necesites