{
  "name": "@adcondev/pos-printer",
  "version": "3.0.1",
  "private": true,
  "description": "A modular Go library for thermal printer communication",
  "keywords": [
    "pos",
    "printer",
    "escpos",
    "thermal",
    "receipt",
    "golang"
  ],
  "repository": {
    "type": "git",
    "url": "git+https://github.com/adcondev/pos-printer.git"
  },
  "author": "adcondev",
  "license": "MIT",
  "bugs": {
    "url": "https://github.com/adcondev/pos-printer/issues"
  },
  "homepage": "https://github.com/adcondev/pos-printer#readme",
  "scripts": {
    "release": "standard-version",
    "release:minor": "standard-version --release-as minor",
    "release:patch": "standard-version --release-as patch",
    "release:major": "standard-version --release-as major",
    "postinstall": "husky install",
    "prepare": "husky install"
  },
  "devDependencies": {
<<<<<<< HEAD
    "@commitlint/cli": "^20.1.0",
    "@commitlint/config-conventional": "^19.0.0",
=======
    "@commitlint/cli": "^19.0.0",
    "@commitlint/config-conventional": "^20.0.0",
>>>>>>> f11e10a1
    "husky": "^9.0.0",
    "standard-version": "^9.5.0"
  },
  "engines": {
    "node": ">=18.0.0",
    "npm": ">=9.0.0"
  }
}<|MERGE_RESOLUTION|>--- conflicted
+++ resolved
@@ -30,13 +30,8 @@
     "prepare": "husky install"
   },
   "devDependencies": {
-<<<<<<< HEAD
     "@commitlint/cli": "^20.1.0",
-    "@commitlint/config-conventional": "^19.0.0",
-=======
-    "@commitlint/cli": "^19.0.0",
     "@commitlint/config-conventional": "^20.0.0",
->>>>>>> f11e10a1
     "husky": "^9.0.0",
     "standard-version": "^9.5.0"
   },
